--- conflicted
+++ resolved
@@ -1,437 +1,428 @@
-
-use pi_lib::ordmap::{OrdMap, Entry};
-use pi_lib::sbtree::{Tree};
-use pi_lib::atom::{Atom};
-use pi_lib::guid::{Guid, GuidGen};
-use pi_lib::sinfo::StructInfo;
-use pi_lib::time::now_nanos;
-use pi_lib::bon::{BonBuffer, Encode};
-
-// use fnv::HashMap;
-
-use db::{Txn, TabTxn, TabKV, TxIterCallback, TxQueryCallback, DBResult, MetaTxn, Tab, TabBuilder, TxCallback, TxState, Cursor, UsizeResult};
-
-use std::sync::{Arc, Mutex};
-use std::collections::HashMap;
-use std::cell::RefCell;
-use std::mem;
-
-pub type Rwlog = HashMap<Arc<Vec<u8>>, Rwlogv>;
-pub type MemeryKV = Tree<Arc<Vec<u8>>, Arc<Vec<u8>>>;
-pub type Root = OrdMap<MemeryKV>;
-pub type MemeryResult<T> = Result<T, String>;
-
-#[derive(Clone, Debug)]
-pub enum Rwlogv {
-	Read,
-	Write(Option<Arc<Vec<u8>>>),
-}
-
-pub struct MemeryTab {
-	pub prepare: HashMap<Guid, Rwlog>,
-	pub root: Root,
-	pub tab: Atom,
-}
-
-pub struct MemeryDB {
-	tabs: ArcMutexTab,
-}
-
-pub struct MemeryTxn {
-	id: Guid,
-	root: Root,
-	old: Root,
-	tab: ArcMutexTab,
-	rwlog: Rwlog,
-	state: TxState,
-}
-
-pub type ArcMutexTab = Arc<Mutex<MemeryTab>>;
-pub type RefMemeryTxn = RefCell<MemeryTxn>;
-
-impl MemeryTxn {
-	//开始事务
-	pub fn begin(tab: ArcMutexTab, id: &Guid) -> RefMemeryTxn {
-		let rwlog: Rwlog = HashMap::new();
-		let root = &tab.lock().unwrap().root;
-		let tab = MemeryTxn {
-			id: id.clone(),
-			root: root.clone(),
-			old: root.clone(),
-			tab: tab.clone(),
-			rwlog,
-			state: TxState::Ok,
-		};
-		return RefCell::new(tab)
-	}
-	//获取数据
-	pub fn get(&mut self, key: Arc<Vec<u8>>) -> Option<Arc<Vec<u8>>> {
-		match self.root.get(&key) {
-			Some(v) => {
-				match self.rwlog.get(&key) {
-					Some(_) => (),
-					None => {
-						&mut self.rwlog.insert(key, Rwlogv::Read);
-						()
-					}
-				}
-				return Some(v.clone())
-			},
-			None => return None
-		}
-	}
-	//插入/修改数据
-	pub fn upsert(&mut self, key: Arc<Vec<u8>>, value: Arc<Vec<u8>>) -> MemeryResult<()> {
-		self.root.upsert(key.clone(), value.clone(), false);
-		&mut self.rwlog.insert(key.clone(), Rwlogv::Write(Some(value.clone())));
-		Ok(())
-	}
-	//删除
-	pub fn delete(&mut self, key: Arc<Vec<u8>>) -> MemeryResult<()> {
-		self.root.delete(&key, false);
-		self.rwlog.insert(key.clone(), Rwlogv::Write(None));
-		Ok(())
-	}
-	//迭代
-	pub fn select<F>(&self, key: Option<&Arc<Vec<u8>>>, descending: bool, func: &mut F) where F: FnMut(&Entry<Arc<Vec<u8>>, Arc<Vec<u8>>>) {
-		self.root.select(key, descending, func)
-	}
-	//预提交
-	pub fn prepare1(&mut self) -> MemeryResult<()> {
-		let mut tab = self.tab.lock().unwrap();
-		//遍历事务中的读写日志
-		for (key, rw_v) in self.rwlog.iter() {
-			//检查预提交是否冲突
-			for o_rwlog in tab.prepare.values() {
-				match o_rwlog.get(key) {
-					Some(Rwlogv::Read) => match rw_v {
-						Rwlogv::Read => (),
-						_ => return Err(String::from("parpare conflicted rw"))
-					},
-					None => (),
-					Some(_e) => {
-						return Err(String::from("parpare conflicted rw2"))
-					},
-				}
-			}
-			//检查Tab根节点是否改变
-			if tab.root.ptr_eq(&self.old) == false {
-				match tab.root.get(&key) {
-					Some(r1) => match self.old.get(&key) {
-						Some(r2) if (r1 as *const Arc<Vec<u8>>) == (r2 as *const Arc<Vec<u8>>) => (),
-						_ => return Err(String::from("parpare conflicted value diff"))
-					},
-					_ => match self.old.get(&key) {
-						None => (),
-						_ => return Err(String::from("parpare conflicted old not None"))
-					}
-				}
-			}
-		}
-		let rwlog = mem::replace(&mut self.rwlog, HashMap::with_capacity_and_hasher(0, Default::default()));
-		//写入预提交
-		tab.prepare.insert(self.id.clone(), rwlog);
-		return Ok(())
-	}
-	//提交
-	pub fn commit1(&mut self) -> MemeryResult<()> {
-		let mut tab = self.tab.lock().unwrap();
-		let mut write = Vec::new();
-		let root_if_eq = tab.root.ptr_eq(&self.old);
-		//判断根节点是否相等
-		if root_if_eq == false {
-			match tab.prepare.get(&self.id) {
-				Some(rwlog) => {
-					for (k, rw_v) in rwlog.iter() {
-						match rw_v {
-							Rwlogv::Read => (),
-							_ => {
-								write.push((k.clone(), rw_v.clone()));
-								()
-							},
-						}
-					}
-				},
-				None => {
-					return Err(String::from("error prepare null"))
-					},
-			}
-			for (k, rw_v) in write {
-				match rw_v {
-					Rwlogv::Write(None) => {
-						tab.root.delete(&k, false);
-						()
-					},
-					Rwlogv::Write(Some(v)) => {
-						tab.root.upsert(k, v.clone(), false);
-						()
-					},
-					_ => (),
-				}
-			}
-			//删除预提交
-			tab.prepare.remove(&self.id);
-		} else {
-			// tab.root.cxchg(&mut self.old, &mut self.root);
-			tab.root = self.root.clone();
-			//删除预提交
-			tab.prepare.remove(&self.id);
-		}
-		Ok(())
-	}
-	//回滚
-	pub fn rollback1(&mut self) -> MemeryResult<()> {
-		self.tab.lock().unwrap().prepare.remove(&self.id);
-		Ok(())
-	}
-}
-
-impl Txn for RefMemeryTxn {
-	// 获得事务的状态
-	fn get_state(&self) -> TxState {
-		self.borrow().state.clone()
-	}
-	// 预提交一个事务
-	fn prepare(&self, _cb: TxCallback) -> UsizeResult {
-		let mut txn = self.borrow_mut();
-		txn.state = TxState::Preparing;
-		match txn.prepare1() {
-			Ok(()) => {
-				txn.state = TxState::PreparOk;
-				return Some(Ok(1))
-			},
-			Err(e) => {
-				txn.state = TxState::PreparFail;
-				return Some(Err(e.to_string()))
-			},
-		}
-	}
-	// 提交一个事务
-	fn commit(&self, _cb: TxCallback) -> UsizeResult {
-		let mut txn = self.borrow_mut();
-		txn.state = TxState::Committing;
-		match txn.commit1() {
-			Ok(()) => {
-				txn.state = TxState::Commited;
-				return Some(Ok(1))
-			},
-			Err(e) => return Some(Err(e.to_string())),
-		}
-	}
-	// 回滚一个事务
-	fn rollback(&self, _cb: TxCallback) -> UsizeResult {
-		let mut txn = self.borrow_mut();
-		txn.state = TxState::Rollbacking;
-		match txn.rollback1() {
-			Ok(()) => {
-				txn.state = TxState::Rollbacked;
-				return Some(Ok(1))
-			},
-			Err(e) => return Some(Err(e.to_string())),
-		}
-	}
-}
-
-impl TabTxn for RefMemeryTxn {
-	// 键锁，key可以不存在，根据lock_time的值决定是锁还是解锁
-	fn key_lock(&self, _arr: Arc<Vec<TabKV>>, _lock_time: usize, _readonly: bool, _cb: TxCallback) -> UsizeResult {
-		None
-	}
-	// 查询
-	fn query(
-		&self,
-		arr: Arc<Vec<TabKV>>,
-		_lock_time: Option<usize>,
-		_readonly: bool,
-		_cb: TxQueryCallback,
-	) -> Option<DBResult<Vec<TabKV>>> {
-		let mut txn = self.borrow_mut();
-		let mut value_arr = Vec::new();
-		for tabkv in arr.iter() {
-			let mut value = None;
-			match txn.get(Arc::new(tabkv.key.clone())) {
-				Some(v) =>
-					{
-						value = Some(v);
-						()
-					},
-				_ =>
-					{
-						return Some(Err(String::from("null")))
-					},
-			}
-			value_arr.push(
-				TabKV{
-				tab: tabkv.tab.clone(),
-				key: tabkv.key.clone(),
-				index: tabkv.index.clone(),
-				value: value,
-				}
-			)
-		}
-		Some(Ok(value_arr))
-	}
-	// 修改，插入、删除及更新
-	fn modify(&self, arr: Arc<Vec<TabKV>>, _lock_time: Option<usize>, _readonly: bool, _cb: TxCallback) -> UsizeResult {
-		let mut txn = self.borrow_mut();
-		let len = arr.len();
-		for tabkv in arr.iter() {
-			if tabkv.value == None {
-				match txn.delete(Arc::new(tabkv.key.clone())) {
-				Ok(_) => (),
-				Err(e) => 
-					{
-						return Some(Err(e.to_string()))
-					},
-				};
-			} else {
-				match txn.upsert(Arc::new(tabkv.key.clone()), tabkv.value.clone().unwrap()) {
-				Ok(_) => (),
-				Err(e) =>
-					{
-						return Some(Err(e.to_string()))
-					},
-				};
-			}
-		}
-		Some(Ok(len))
-	}
-	// 迭代
-	fn iter(
-		&self,
-		_tab: &Atom,
-		_key: Option<Vec<u8>>,
-		_descending: bool,
-		_key_only: bool,
-		_filter: String,
-		_cb: TxIterCallback,
-	) -> Option<DBResult<Box<Cursor>>> {
-        None
-	}
-	// 索引迭代
-	fn index(
-		&self,
-		_tab: &Atom,
-		_key: Option<Vec<u8>>,
-		_descending: bool,
-		_filter: String,
-		_cb: TxIterCallback,
-	) -> Option<DBResult<Box<Cursor>>> {
-		None
-	}
-	// 表的大小
-	fn tab_size(&self, _cb: TxCallback) -> UsizeResult {
-		None
-	}
-}
-
-impl Tab for ArcMutexTab {
-	fn transaction(&self, id: &Guid, _writable: bool, _timeout: usize) -> Arc<TabTxn> {
-		let txn = MemeryTxn::begin(self.clone(), id);
-		return Arc::new(txn)
-	}
-}
-
-impl MemeryDB {
-	pub fn new(tab_name: Atom) -> Self {
-		let tree:MemeryKV = None;
-		let root= OrdMap::new(tree);
-		let tab = MemeryTab {
-			prepare: HashMap::new(),
-			root: root,
-			tab: tab_name,
-		};
-		let tab: ArcMutexTab = Arc::new(Mutex::new(tab));
-		MemeryDB {
-			tabs: tab,
-		}
-	}
-}
-
-impl MetaTxn for RefMemeryTxn {
-	// 创建表、修改指定表的元数据
-	fn alter(
-		&self,
-		tab: &Atom,
-		meta: Option<Arc<StructInfo>>,
-		_cb: TxCallback,
-	) -> UsizeResult {
-		let value;
-		match meta {
-			None => value = None,
-			Some(m) => {
-				let mut meta_buf = BonBuffer::new();
-				m.encode(&mut meta_buf);
-				value = Some(Arc::new(meta_buf.unwrap()));
-			}
-		}
-		let mut arr = Vec::new();
-		let tab_name = &**tab;
-		let mut kv = TabKV::new(tab.clone(), tab_name.clone().into_bytes());
-		kv.value = value;
-		arr.push(kv);
-		&self.modify(Arc::new(arr), None, false, Arc::new(|_v|{}));
-		Some(Ok(1))
-	}
-	// 修改指定表的名字
-	fn rename(
-		&self,
-		_tab: &Atom,
-		_new_name: &Atom,
-		_cb: TxCallback,
-	) -> UsizeResult {
-		Some(Ok(1))
-	}
-}
-
-impl TabBuilder for MemeryDB {
-	// 列出全部的表
-	fn list(&self) -> Vec<(Atom, Arc<StructInfo>)> {
-		return vec![]
-	}
-	// 打开指定的表，表必须有meta
-	fn open(
-		&self,
-		tab: &Atom,
-		_cb: Box<Fn(DBResult<Arc<Tab>>)>,
-	) -> Option<DBResult<Arc<Tab>>> {
-		let tree:MemeryKV = None;
-		let root= OrdMap::new(tree);
-		let tab = MemeryTab {
-			prepare: HashMap::new(),
-			root: root,
-			tab: tab.clone(),
-		};
-		let tab: ArcMutexTab = Arc::new(Mutex::new(tab));
-		Some(Ok(Arc::new(tab)))
-	}
-	// 检查该表是否可以创建
-	fn check(
-		&self,
-		tab: &Atom,
-		meta: &Arc<StructInfo>,
-	) -> DBResult<()> {
-<<<<<<< HEAD
-		// let guid_gen = GuidGen::new(1, now_nanos() as u32);
-		// let guid = guid_gen.gen(2);
-		// let mut txn = self.transaction(&guid, 10);
-		// txn.alter(tab, Some(meta.clone()), Arc::new(|_v|{}));
-		// txn.prepare(Arc::new(|_v|{}));
-		// txn.commit(Arc::new(|_v|{}));
-=======
-		let guid_gen = GuidGen::new(1, now_nanos() as u32);
-		let guid = guid_gen.gen(2);
-		let txn = self.transaction(&guid, 10);
-		txn.alter(tab, Some(meta.clone()), Arc::new(|_v|{}));
-		txn.prepare(Arc::new(|_v|{}));
-		txn.commit(Arc::new(|_v|{}));
->>>>>>> 0ac7c3e4
-		Ok(())
-	}
-
-	// 创建一个meta事务
-	fn transaction(&self, id: &Guid, _timeout: usize) -> Arc<MetaTxn> {
-		let txn = MemeryTxn::begin(self.tabs.clone(), id);
-		return Arc::new(txn)
-	}
+
+use pi_lib::ordmap::{OrdMap, Entry};
+use pi_lib::sbtree::{Tree};
+use pi_lib::atom::{Atom};
+use pi_lib::guid::{Guid, GuidGen};
+use pi_lib::sinfo::StructInfo;
+use pi_lib::time::now_nanos;
+use pi_lib::bon::{BonBuffer, Encode};
+
+// use fnv::HashMap;
+
+use db::{Txn, TabTxn, TabKV, TxIterCallback, TxQueryCallback, DBResult, MetaTxn, Tab, TabBuilder, TxCallback, TxState, Cursor, UsizeResult};
+
+use std::sync::{Arc, Mutex};
+use std::collections::HashMap;
+use std::cell::RefCell;
+use std::mem;
+
+pub type Rwlog = HashMap<Arc<Vec<u8>>, Rwlogv>;
+pub type MemeryKV = Tree<Arc<Vec<u8>>, Arc<Vec<u8>>>;
+pub type Root = OrdMap<MemeryKV>;
+pub type MemeryResult<T> = Result<T, String>;
+
+#[derive(Clone, Debug)]
+pub enum Rwlogv {
+	Read,
+	Write(Option<Arc<Vec<u8>>>),
+}
+
+pub struct MemeryTab {
+	pub prepare: HashMap<Guid, Rwlog>,
+	pub root: Root,
+	pub tab: Atom,
+}
+
+pub struct MemeryDB {
+	tabs: ArcMutexTab,
+}
+
+pub struct MemeryTxn {
+	id: Guid,
+	root: Root,
+	old: Root,
+	tab: ArcMutexTab,
+	rwlog: Rwlog,
+	state: TxState,
+}
+
+pub type ArcMutexTab = Arc<Mutex<MemeryTab>>;
+pub type RefMemeryTxn = RefCell<MemeryTxn>;
+
+impl MemeryTxn {
+	//开始事务
+	pub fn begin(tab: ArcMutexTab, id: &Guid) -> RefMemeryTxn {
+		let rwlog: Rwlog = HashMap::new();
+		let root = &tab.lock().unwrap().root;
+		let tab = MemeryTxn {
+			id: id.clone(),
+			root: root.clone(),
+			old: root.clone(),
+			tab: tab.clone(),
+			rwlog,
+			state: TxState::Ok,
+		};
+		return RefCell::new(tab)
+	}
+	//获取数据
+	pub fn get(&mut self, key: Arc<Vec<u8>>) -> Option<Arc<Vec<u8>>> {
+		match self.root.get(&key) {
+			Some(v) => {
+				match self.rwlog.get(&key) {
+					Some(_) => (),
+					None => {
+						&mut self.rwlog.insert(key, Rwlogv::Read);
+						()
+					}
+				}
+				return Some(v.clone())
+			},
+			None => return None
+		}
+	}
+	//插入/修改数据
+	pub fn upsert(&mut self, key: Arc<Vec<u8>>, value: Arc<Vec<u8>>) -> MemeryResult<()> {
+		self.root.upsert(key.clone(), value.clone(), false);
+		&mut self.rwlog.insert(key.clone(), Rwlogv::Write(Some(value.clone())));
+		Ok(())
+	}
+	//删除
+	pub fn delete(&mut self, key: Arc<Vec<u8>>) -> MemeryResult<()> {
+		self.root.delete(&key, false);
+		self.rwlog.insert(key.clone(), Rwlogv::Write(None));
+		Ok(())
+	}
+	//迭代
+	pub fn select<F>(&self, key: Option<&Arc<Vec<u8>>>, descending: bool, func: &mut F) where F: FnMut(&Entry<Arc<Vec<u8>>, Arc<Vec<u8>>>) {
+		self.root.select(key, descending, func)
+	}
+	//预提交
+	pub fn prepare1(&mut self) -> MemeryResult<()> {
+		let mut tab = self.tab.lock().unwrap();
+		//遍历事务中的读写日志
+		for (key, rw_v) in self.rwlog.iter() {
+			//检查预提交是否冲突
+			for o_rwlog in tab.prepare.values() {
+				match o_rwlog.get(key) {
+					Some(Rwlogv::Read) => match rw_v {
+						Rwlogv::Read => (),
+						_ => return Err(String::from("parpare conflicted rw"))
+					},
+					None => (),
+					Some(_e) => {
+						return Err(String::from("parpare conflicted rw2"))
+					},
+				}
+			}
+			//检查Tab根节点是否改变
+			if tab.root.ptr_eq(&self.old) == false {
+				match tab.root.get(&key) {
+					Some(r1) => match self.old.get(&key) {
+						Some(r2) if (r1 as *const Arc<Vec<u8>>) == (r2 as *const Arc<Vec<u8>>) => (),
+						_ => return Err(String::from("parpare conflicted value diff"))
+					},
+					_ => match self.old.get(&key) {
+						None => (),
+						_ => return Err(String::from("parpare conflicted old not None"))
+					}
+				}
+			}
+		}
+		let rwlog = mem::replace(&mut self.rwlog, HashMap::with_capacity_and_hasher(0, Default::default()));
+		//写入预提交
+		tab.prepare.insert(self.id.clone(), rwlog);
+		return Ok(())
+	}
+	//提交
+	pub fn commit1(&mut self) -> MemeryResult<()> {
+		let mut tab = self.tab.lock().unwrap();
+		let mut write = Vec::new();
+		let root_if_eq = tab.root.ptr_eq(&self.old);
+		//判断根节点是否相等
+		if root_if_eq == false {
+			match tab.prepare.get(&self.id) {
+				Some(rwlog) => {
+					for (k, rw_v) in rwlog.iter() {
+						match rw_v {
+							Rwlogv::Read => (),
+							_ => {
+								write.push((k.clone(), rw_v.clone()));
+								()
+							},
+						}
+					}
+				},
+				None => {
+					return Err(String::from("error prepare null"))
+					},
+			}
+			for (k, rw_v) in write {
+				match rw_v {
+					Rwlogv::Write(None) => {
+						tab.root.delete(&k, false);
+						()
+					},
+					Rwlogv::Write(Some(v)) => {
+						tab.root.upsert(k, v.clone(), false);
+						()
+					},
+					_ => (),
+				}
+			}
+			//删除预提交
+			tab.prepare.remove(&self.id);
+		} else {
+			// tab.root.cxchg(&mut self.old, &mut self.root);
+			tab.root = self.root.clone();
+			//删除预提交
+			tab.prepare.remove(&self.id);
+		}
+		Ok(())
+	}
+	//回滚
+	pub fn rollback1(&mut self) -> MemeryResult<()> {
+		self.tab.lock().unwrap().prepare.remove(&self.id);
+		Ok(())
+	}
+}
+
+impl Txn for RefMemeryTxn {
+	// 获得事务的状态
+	fn get_state(&self) -> TxState {
+		self.borrow().state.clone()
+	}
+	// 预提交一个事务
+	fn prepare(&self, _cb: TxCallback) -> UsizeResult {
+		let mut txn = self.borrow_mut();
+		txn.state = TxState::Preparing;
+		match txn.prepare1() {
+			Ok(()) => {
+				txn.state = TxState::PreparOk;
+				return Some(Ok(1))
+			},
+			Err(e) => {
+				txn.state = TxState::PreparFail;
+				return Some(Err(e.to_string()))
+			},
+		}
+	}
+	// 提交一个事务
+	fn commit(&self, _cb: TxCallback) -> UsizeResult {
+		let mut txn = self.borrow_mut();
+		txn.state = TxState::Committing;
+		match txn.commit1() {
+			Ok(()) => {
+				txn.state = TxState::Commited;
+				return Some(Ok(1))
+			},
+			Err(e) => return Some(Err(e.to_string())),
+		}
+	}
+	// 回滚一个事务
+	fn rollback(&self, _cb: TxCallback) -> UsizeResult {
+		let mut txn = self.borrow_mut();
+		txn.state = TxState::Rollbacking;
+		match txn.rollback1() {
+			Ok(()) => {
+				txn.state = TxState::Rollbacked;
+				return Some(Ok(1))
+			},
+			Err(e) => return Some(Err(e.to_string())),
+		}
+	}
+}
+
+impl TabTxn for RefMemeryTxn {
+	// 键锁，key可以不存在，根据lock_time的值决定是锁还是解锁
+	fn key_lock(&self, _arr: Arc<Vec<TabKV>>, _lock_time: usize, _readonly: bool, _cb: TxCallback) -> UsizeResult {
+		None
+	}
+	// 查询
+	fn query(
+		&self,
+		arr: Arc<Vec<TabKV>>,
+		_lock_time: Option<usize>,
+		_readonly: bool,
+		_cb: TxQueryCallback,
+	) -> Option<DBResult<Vec<TabKV>>> {
+		let mut txn = self.borrow_mut();
+		let mut value_arr = Vec::new();
+		for tabkv in arr.iter() {
+			let mut value = None;
+			match txn.get(Arc::new(tabkv.key.clone())) {
+				Some(v) =>
+					{
+						value = Some(v);
+						()
+					},
+				_ =>
+					{
+						return Some(Err(String::from("null")))
+					},
+			}
+			value_arr.push(
+				TabKV{
+				tab: tabkv.tab.clone(),
+				key: tabkv.key.clone(),
+				index: tabkv.index.clone(),
+				value: value,
+				}
+			)
+		}
+		Some(Ok(value_arr))
+	}
+	// 修改，插入、删除及更新
+	fn modify(&self, arr: Arc<Vec<TabKV>>, _lock_time: Option<usize>, _readonly: bool, _cb: TxCallback) -> UsizeResult {
+		let mut txn = self.borrow_mut();
+		let len = arr.len();
+		for tabkv in arr.iter() {
+			if tabkv.value == None {
+				match txn.delete(Arc::new(tabkv.key.clone())) {
+				Ok(_) => (),
+				Err(e) => 
+					{
+						return Some(Err(e.to_string()))
+					},
+				};
+			} else {
+				match txn.upsert(Arc::new(tabkv.key.clone()), tabkv.value.clone().unwrap()) {
+				Ok(_) => (),
+				Err(e) =>
+					{
+						return Some(Err(e.to_string()))
+					},
+				};
+			}
+		}
+		Some(Ok(len))
+	}
+	// 迭代
+	fn iter(
+		&self,
+		_tab: &Atom,
+		_key: Option<Vec<u8>>,
+		_descending: bool,
+		_key_only: bool,
+		_filter: String,
+		_cb: TxIterCallback,
+	) -> Option<DBResult<Box<Cursor>>> {
+        None
+	}
+	// 索引迭代
+	fn index(
+		&self,
+		_tab: &Atom,
+		_key: Option<Vec<u8>>,
+		_descending: bool,
+		_filter: String,
+		_cb: TxIterCallback,
+	) -> Option<DBResult<Box<Cursor>>> {
+		None
+	}
+	// 表的大小
+	fn tab_size(&self, _cb: TxCallback) -> UsizeResult {
+		None
+	}
+}
+
+impl Tab for ArcMutexTab {
+	fn transaction(&self, id: &Guid, _writable: bool, _timeout: usize) -> Arc<TabTxn> {
+		let txn = MemeryTxn::begin(self.clone(), id);
+		return Arc::new(txn)
+	}
+}
+
+impl MemeryDB {
+	pub fn new(tab_name: Atom) -> Self {
+		let tree:MemeryKV = None;
+		let root= OrdMap::new(tree);
+		let tab = MemeryTab {
+			prepare: HashMap::new(),
+			root: root,
+			tab: tab_name,
+		};
+		let tab: ArcMutexTab = Arc::new(Mutex::new(tab));
+		MemeryDB {
+			tabs: tab,
+		}
+	}
+}
+
+impl MetaTxn for RefMemeryTxn {
+	// 创建表、修改指定表的元数据
+	fn alter(
+		&self,
+		tab: &Atom,
+		meta: Option<Arc<StructInfo>>,
+		_cb: TxCallback,
+	) -> UsizeResult {
+		let value;
+		match meta {
+			None => value = None,
+			Some(m) => {
+				let mut meta_buf = BonBuffer::new();
+				m.encode(&mut meta_buf);
+				value = Some(Arc::new(meta_buf.unwrap()));
+			}
+		}
+		let mut arr = Vec::new();
+		let tab_name = &**tab;
+		let mut kv = TabKV::new(tab.clone(), tab_name.clone().into_bytes());
+		kv.value = value;
+		arr.push(kv);
+		&self.modify(Arc::new(arr), None, false, Arc::new(|_v|{}));
+		Some(Ok(1))
+	}
+	// 修改指定表的名字
+	fn rename(
+		&self,
+		_tab: &Atom,
+		_new_name: &Atom,
+		_cb: TxCallback,
+	) -> UsizeResult {
+		Some(Ok(1))
+	}
+}
+
+impl TabBuilder for MemeryDB {
+	// 列出全部的表
+	fn list(&self) -> Vec<(Atom, Arc<StructInfo>)> {
+		return vec![]
+	}
+	// 打开指定的表，表必须有meta
+	fn open(
+		&self,
+		tab: &Atom,
+		_cb: Box<Fn(DBResult<Arc<Tab>>)>,
+	) -> Option<DBResult<Arc<Tab>>> {
+		let tree:MemeryKV = None;
+		let root= OrdMap::new(tree);
+		let tab = MemeryTab {
+			prepare: HashMap::new(),
+			root: root,
+			tab: tab.clone(),
+		};
+		let tab: ArcMutexTab = Arc::new(Mutex::new(tab));
+		Some(Ok(Arc::new(tab)))
+	}
+	// 检查该表是否可以创建
+	fn check(
+		&self,
+		tab: &Atom,
+		meta: &Arc<StructInfo>,
+	) -> DBResult<()> {
+		// let guid_gen = GuidGen::new(1, now_nanos() as u32);
+		// let guid = guid_gen.gen(2);
+		// let mut txn = self.transaction(&guid, 10);
+		// txn.alter(tab, Some(meta.clone()), Arc::new(|_v|{}));
+		// txn.prepare(Arc::new(|_v|{}));
+		// txn.commit(Arc::new(|_v|{}));
+		Ok(())
+	}
+
+	// 创建一个meta事务
+	fn transaction(&self, id: &Guid, _timeout: usize) -> Arc<MetaTxn> {
+		let txn = MemeryTxn::begin(self.tabs.clone(), id);
+		return Arc::new(txn)
+	}
 }